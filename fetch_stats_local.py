--- conflicted
+++ resolved
@@ -78,10 +78,7 @@
 
     # 3. Get Process stats (FIXED: query-processes and added 'elapsed_time')
     proc_query = "nvidia-smi --query-compute-apps=gpu_uuid,pid,process_name,used_gpu_memory --format=csv,noheader,nounits"
-<<<<<<< HEAD
-=======
     proc_output = run_local_command(proc_query)
->>>>>>> c3547da0
     pid_to_gpu = {}
     pids_on_server = []
     
@@ -98,11 +95,7 @@
                 "uuid": gpu_uuid, 
                 "name": proc_name, 
                 "mem": safe_int(mem_used), 
-<<<<<<< HEAD
-                "time": elapsed_time
-=======
                 "time": "N/A" # Indicate time is not available
->>>>>>> c3547da0
             }
 
     # 4. Get Usernames
